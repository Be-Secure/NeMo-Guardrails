"""Test the core flow mechanics"""
import json
import logging
import sys

from rich.logging import RichHandler

from nemoguardrails.colang import parse_colang_file
from nemoguardrails.colang.v1_1.runtime.flows import (
    ActionStatus,
    State,
    compute_next_state,
)
from nemoguardrails.utils import EnhancedJSONEncoder
from tests.utils import convert_parsed_colang_to_flow_config, is_data_in_events

FORMAT = "%(message)s"
logging.basicConfig(
    level=logging.DEBUG,
    format=FORMAT,
    datefmt="[%X,%f]",
    handlers=[RichHandler(markup=True)],
)

start_main_flow_event = {
    "type": "StartFlow",
    "flow_id": "main",
}


def _init_state(colang_content) -> State:
    config = convert_parsed_colang_to_flow_config(
        parse_colang_file(
            filename="",
            content=colang_content,
            include_source_mapping=False,
            version="1.1",
        )
    )

    json.dump(config, sys.stdout, indent=4, cls=EnhancedJSONEncoder)
    state = State(context={}, flow_states=[], flow_configs=config)
    state.initialize()
    print("---------------------------------")
    json.dump(state.flow_configs, sys.stdout, indent=4, cls=EnhancedJSONEncoder)

    return state


def test_send_umim_event():
    """Test to start an UMIM event"""

    content = """
    flow main
      send StartUtteranceBotAction(script="Hello world")
    """

    state = compute_next_state(_init_state(content), start_main_flow_event)
    assert is_data_in_events(
        state.outgoing_events,
        [
            {
                "type": "StartUtteranceBotAction",
                "script": "Hello world",
            }
        ],
    )


def test_match_umim_event():
    """Test to match an UMIM event"""

    content = """
    flow main
      match UtteranceUserAction.Finished(final_transcript="Hi")
      send StartUtteranceBotAction(script="Hello world")
    """

    state = compute_next_state(_init_state(content), start_main_flow_event)
    assert is_data_in_events(
        state.outgoing_events,
        [],
    )
    state = compute_next_state(
        state,
        {
            "type": "UtteranceUserActionFinished",
            "final_transcript": "Hi",
        },
    )
    assert is_data_in_events(
        state.outgoing_events,
        [
            {
                "type": "StartUtteranceBotAction",
                "script": "Hello world",
            }
        ],
    )


def test_start_action():
    """Test to start an UMIM action"""

    content = """
    flow main
      start UtteranceBotAction(script="Hello world")
    """
    state = compute_next_state(_init_state(content), start_main_flow_event)
    assert is_data_in_events(
        state.outgoing_events,
        [
            {
                "type": "StartUtteranceBotAction",
                "script": "Hello world",
            }
        ],
    )


def test_start_match_action_on_action_parameter():
    """Test to start and match an UMIM action based on action parameters"""

    content = """
    flow main
      start UtteranceBotAction(script="Hello world")
      match UtteranceBotAction(script="Hello world").Finished()
      start UtteranceBotAction(script="Done")
    """
    state = compute_next_state(_init_state(content), start_main_flow_event)
    assert is_data_in_events(
        state.outgoing_events,
        [
            {
                "type": "StartUtteranceBotAction",
                "script": "Hello world",
            }
        ],
    )
    state = compute_next_state(
        state,
        {
            "type": "UtteranceBotActionFinished",
            "final_script": "Hello world",
            "action_uid": state.outgoing_events[0]["action_uid"],
        },
    )
    assert is_data_in_events(
        state.outgoing_events,
        [
            {
                "type": "StartUtteranceBotAction",
                "script": "Done",
            }
        ],
    )


def test_start_mismatch_action_on_action_parameter():
    """Test to start and match an UMIM action based on action parameters"""

    content = """
    flow main
      start UtteranceBotAction(script="Hello world")
      match UtteranceBotAction(script="Hello").Finished()
      start UtteranceBotAction(script="Done")
    """
    state = compute_next_state(_init_state(content), start_main_flow_event)
    assert is_data_in_events(
        state.outgoing_events,
        [
            {
                "type": "StartUtteranceBotAction",
                "script": "Hello world",
            }
        ],
    )
    state = compute_next_state(
        state,
        {
            "type": "UtteranceBotActionFinished",
            "final_script": "Hello world",
            "action_uid": state.outgoing_events[0]["action_uid"],
        },
    )
    assert is_data_in_events(
        state.outgoing_events,
        [],
    )


def test_start_match_action_on_event_parameter():
    """Test to start and match an UMIM action based on action parameters"""

    content = """
    flow main
      start UtteranceBotAction(script="Hello world")
      match UtteranceBotAction.Finished(final_script="Hello world")
      start UtteranceBotAction(script="Done")
    """
    state = compute_next_state(_init_state(content), start_main_flow_event)
    assert is_data_in_events(
        state.outgoing_events,
        [
            {
                "type": "StartUtteranceBotAction",
                "script": "Hello world",
            }
        ],
    )
    state = compute_next_state(
        state,
        {
            "type": "UtteranceBotActionFinished",
            "final_script": "Hello world",
            "action_uid": state.outgoing_events[0]["action_uid"],
        },
    )
    assert is_data_in_events(
        state.outgoing_events,
        [
            {
                "type": "StartUtteranceBotAction",
                "script": "Done",
            }
        ],
    )


def test_start_mismatch_action_on_event_parameter():
    """Test to start and match an UMIM action based on action parameters"""

    content = """
    flow main
      start UtteranceBotAction(script="Hello world")
      match UtteranceBotAction.Finished(final_script="Hello")
      start UtteranceBotAction(script="Done")
    """
    state = compute_next_state(_init_state(content), start_main_flow_event)
    assert is_data_in_events(
        state.outgoing_events,
        [
            {
                "type": "StartUtteranceBotAction",
                "script": "Hello world",
            }
        ],
    )
    state = compute_next_state(
        state,
        {
            "type": "UtteranceBotActionFinished",
            "final_script": "Hello world",
            "action_uid": state.outgoing_events[0]["action_uid"],
        },
    )
    assert is_data_in_events(
        state.outgoing_events,
        [],
    )


def test_start_match_action_with_reference():
    """Test to start and match an UMIM action based on action parameters"""

    content = """
    flow main
      start UtteranceBotAction(script="Hello world") as $action_ref
      match $action_ref.Finished()
      start UtteranceBotAction(script="Done")
    """
    state = compute_next_state(_init_state(content), start_main_flow_event)
    assert is_data_in_events(
        state.outgoing_events,
        [
            {
                "type": "StartUtteranceBotAction",
                "script": "Hello world",
            }
        ],
    )
    state = compute_next_state(
        state,
        {
            "type": "UtteranceBotActionFinished",
            "final_script": "Hello world",
            "action_uid": state.outgoing_events[0]["action_uid"],
        },
    )
    assert is_data_in_events(
        state.outgoing_events,
        [
            {
                "type": "StartUtteranceBotAction",
                "script": "Done",
            }
        ],
    )


def test_await_action():
    """Test to await an UMIM action"""

    content = """
    flow main
      await UtteranceBotAction(script="Hello world")
      start UtteranceBotAction(script="Done")
    """
    state = compute_next_state(_init_state(content), start_main_flow_event)
    assert is_data_in_events(
        state.outgoing_events,
        [
            {
                "type": "StartUtteranceBotAction",
                "script": "Hello world",
            }
        ],
    )
    state = compute_next_state(
        state,
        {
            "type": "UtteranceBotActionFinished",
            "final_script": "Hello world",
            "action_uid": state.outgoing_events[0]["action_uid"],
        },
    )
    assert is_data_in_events(
        state.outgoing_events,
        [
            {
                "type": "StartUtteranceBotAction",
                "script": "Done",
            }
        ],
    )


def test_implicit_action_state_update():
    """Test the action state update"""

    content = """
    flow main
      start UtteranceBotAction(script="Hello world") as $action_ref1
      start UtteranceBotAction(script="Hi") as $action_ref2
      match $action_ref1.Finished()
    """
    state = compute_next_state(_init_state(content), start_main_flow_event)
    assert is_data_in_events(
        state.outgoing_events,
        [
            {
                "type": "StartUtteranceBotAction",
                "script": "Hello world",
            },
            {
                "type": "StartUtteranceBotAction",
                "script": "Hi",
            },
        ],
    )
    action_uid = state.outgoing_events[1]["action_uid"]
    state = compute_next_state(
        state,
        {
            "type": "UtteranceBotActionFinished",
            "final_script": "Hi",
            "action_uid": action_uid,
        },
    )
    assert state.actions[action_uid].status == ActionStatus.FINISHED


def test_start_a_flow():
    """Test the start of a child flow with full event notation"""

    content = """
    flow a
      start UtteranceBotAction(script="Hello world")

    flow main
      # start a
      send StartFlow(flow_id="a")
      match FlowStarted(flow_id="a")
    """

    state = compute_next_state(_init_state(content), start_main_flow_event)
    assert is_data_in_events(
        state.outgoing_events,
        [
            {
                "type": "StartUtteranceBotAction",
                "script": "Hello world",
            }
        ],
    )


def test_start_a_flow_compact_notation():
    """Test the start of a child flow using 'start' notation"""

    content = """
    flow a
      start UtteranceBotAction(script="Hello world")

    flow main
      start a
    """

    state = compute_next_state(_init_state(content), start_main_flow_event)
    assert is_data_in_events(
        state.outgoing_events,
        [
            {
                "type": "StartUtteranceBotAction",
                "script": "Hello world",
            }
        ],
    )


def test_await_a_flow():
    """Test await a child flow"""

    content = """
    flow a
      start UtteranceBotAction(script="Flow a started")

    flow main
      # await a
      send StartFlow(flow_id="a")
      match FlowStarted(flow_id="a")
      match FlowFinished(flow_id="a")
      start UtteranceBotAction(script="Flow a finished")
    """

    state = compute_next_state(_init_state(content), start_main_flow_event)
    assert is_data_in_events(
        state.outgoing_events,
        [
            {
                "type": "StartUtteranceBotAction",
                "script": "Flow a started",
            },
            {
                "type": "StartUtteranceBotAction",
                "script": "Flow a finished",
            },
        ],
    )


def test_await_a_flow_compact_notation():
    """Test await a child flow with compact notation 'await'"""

    content = """
    flow a
      start UtteranceBotAction(script="Flow a started")

    flow main
      await a
      start UtteranceBotAction(script="Flow a finished")
    """

    state = compute_next_state(_init_state(content), start_main_flow_event)
    assert is_data_in_events(
        state.outgoing_events,
        [
            {
                "type": "StartUtteranceBotAction",
                "script": "Flow a started",
            },
            {
                "type": "StartUtteranceBotAction",
                "script": "Flow a finished",
            },
        ],
    )


def test_start_child_flow_two_times():
    """Test start a child flow two times"""

    content = """
    flow a
      await UtteranceBotAction(script="Hi")

    flow main
      start a
      await a
    """

    state = compute_next_state(_init_state(content), start_main_flow_event)
    assert is_data_in_events(
        state.outgoing_events,
        [
            {
                "type": "StartUtteranceBotAction",
                "script": "Hi",
            },
            {
                "type": "StartUtteranceBotAction",
                "script": "Hi",
            },
        ],
    )


def test_child_flow_abort():
    """Test start a child flow two times"""

    content = """
    flow a
      start b

    flow b
      await UtteranceBotAction(script="Hi")

    flow main
      start a
      # b.Failed()
      match FlowFailed(flow_id="b")
      start UtteranceBotAction(script="Done")
    """
    state = compute_next_state(_init_state(content), start_main_flow_event)
    assert is_data_in_events(
        state.outgoing_events,
        [
            {
                "type": "StartUtteranceBotAction",
                "script": "Hi",
            },
            {
                "type": "StartUtteranceBotAction",
                "script": "Done",
            },
        ],
    )


def test_conflicting_actions_v_a():
    """Test the action conflict resolution"""

    content = """
    flow a
      match UtteranceUserAction.Finished()
      start UtteranceBotAction(script="Hello")
      start UtteranceBotAction(script="How are you")

    flow main
      start a
      match UtteranceUserAction.Finished(final_transcript="Hi")
<<<<<<< HEAD
      start UtteranceBotAction(script="Hello")
      start UtteranceBotAction(script="Bye")
    """

    state = compute_next_state(_init_state(content), start_main_flow_event)
    assert state.outgoing_events == []
    state = compute_next_state(
        state,
        {
            "type": "UtteranceUserActionFinished",
            "final_transcript": "Hi",
        },
    )
    assert is_data_in_events(
        state.outgoing_events,
        [
            {
                "type": "StartUtteranceBotAction",
                "script": "Hello",
            },
            {
                "type": "StartUtteranceBotAction",
                "script": "Bye",
            },
        ],
    )


def test_conflicting_actions_v_b():
    """Test the action conflict resolution"""

    content = """
    flow a
      match UtteranceUserAction.Finished(final_transcript="Hi")
      start UtteranceBotAction(script="Hello")
      start UtteranceBotAction(script="How are you")

    flow main
      start a
      match UtteranceUserAction.Finished()
      start UtteranceBotAction(script="Hello")
      start UtteranceBotAction(script="Bye")
    """

    state = compute_next_state(_init_state(content), start_main_flow_event)
    assert state.outgoing_events == []
    state = compute_next_state(
        state,
        {
            "type": "UtteranceUserActionFinished",
            "final_transcript": "Hi",
        },
    )
    assert is_data_in_events(
        state.outgoing_events,
        [
            {
                "type": "StartUtteranceBotAction",
                "script": "Hello",
            },
            {
                "type": "StartUtteranceBotAction",
                "script": "How are you",
            },
        ],
    )


def test_conflicting_actions_branching_length():
    """Test the action conflict resolution"""

    content = """
    flow a
      match UtteranceUserAction.Finished()
      start b

    flow b
      start UtteranceBotAction(script="Hello")
      start UtteranceBotAction(script="How are you")

    flow main
      start a
      match UtteranceUserAction.Finished(final_transcript="Hi")
=======
>>>>>>> 0d3ab2fa
      start UtteranceBotAction(script="Hello")
      start UtteranceBotAction(script="Bye")
    """

    state = compute_next_state(_init_state(content), start_main_flow_event)
    assert state.outgoing_events == []
    state = compute_next_state(
        state,
        {
            "type": "UtteranceUserActionFinished",
            "final_transcript": "Hi",
        },
    )
    assert is_data_in_events(
        state.outgoing_events,
        [
            {
                "type": "StartUtteranceBotAction",
                "script": "Hello",
            },
            {
                "type": "StartUtteranceBotAction",
                "script": "Bye",
            },
        ],
    )


<<<<<<< HEAD
def test_conflicting_actions_reference_sharing():
    """Test the action conflict resolution"""

    content = """
    flow a
      match UtteranceUserAction.Finished()
      start UtteranceBotAction(script="Hello") as $ref
      match $ref.Finished()
      start UtteranceBotAction(script="How are you")
      match UtteranceUserAction.Finished()
      start UtteranceBotAction(script="Perfect")

    flow main
      start a
      match UtteranceUserAction.Finished(final_transcript="Hi")
      start UtteranceBotAction(script="Hello") as $ref
      match $ref.Finished()
      start UtteranceBotAction(script="How are you")
      start UtteranceBotAction(script="Great")
      match UtteranceUserAction.Finished()
    """

    state = compute_next_state(_init_state(content), start_main_flow_event)
    assert state.outgoing_events == []
    state = compute_next_state(
        state,
        {
            "type": "UtteranceUserActionFinished",
            "final_transcript": "Hi",
        },
    )
    assert is_data_in_events(
        state.outgoing_events,
        [
            {
                "type": "StartUtteranceBotAction",
                "script": "Hello",
            }
        ],
    )
    state = compute_next_state(
        state,
        {
            "type": "UtteranceBotActionFinished",
            "final_script": "blabla",
            "action_uid": state.outgoing_events[0]["action_uid"],
        },
    )
    assert is_data_in_events(
        state.outgoing_events,
        [
            {
                "type": "StartUtteranceBotAction",
                "script": "How are you",
            },
            {
                "type": "StartUtteranceBotAction",
                "script": "Great",
            },
        ],
    )
    state = compute_next_state(
        state,
        {
            "type": "UtteranceUserActionFinished",
            "final_transcript": "Test",
        },
    )
    assert is_data_in_events(
        state.outgoing_events,
        [
            {
                "type": "StartUtteranceBotAction",
                "script": "Perfect",
            }
        ],
    )


def test_flow_parameters():
=======
def test_conflicting_actions_v_b():
>>>>>>> 0d3ab2fa
    """Test the action conflict resolution"""

    content = """
    flow a
      match UtteranceUserAction.Finished(final_transcript="Hi")
      start UtteranceBotAction(script="Hello")
      start UtteranceBotAction(script="How are you")

    flow main
      start a
      match UtteranceUserAction.Finished()
      start UtteranceBotAction(script="Hello")
      start UtteranceBotAction(script="Bye")
    """

    state = compute_next_state(_init_state(content), start_main_flow_event)
    assert state.outgoing_events == []
    state = compute_next_state(
        state,
        {
            "type": "UtteranceUserActionFinished",
            "final_transcript": "Hi",
        },
    )
    assert is_data_in_events(
        state.outgoing_events,
        [
            {
                "type": "StartUtteranceBotAction",
                "script": "Hello",
            },
            {
                "type": "StartUtteranceBotAction",
                "script": "How are you",
            },
        ],
    )


def test_conflicting_actions_branching_length():
    """Test the action conflict resolution"""

    content = """
    flow a
      match UtteranceUserAction.Finished()
      start b

    flow b
      start UtteranceBotAction(script="Hello")
      start UtteranceBotAction(script="How are you")

    flow main
      start a
      match UtteranceUserAction.Finished(final_transcript="Hi")
      start UtteranceBotAction(script="Hello")
      start UtteranceBotAction(script="Bye")
    """

    state = compute_next_state(_init_state(content), start_main_flow_event)
    assert state.outgoing_events == []
    state = compute_next_state(
        state,
        {
            "type": "UtteranceUserActionFinished",
            "final_transcript": "Hi",
        },
    )
    assert is_data_in_events(
        state.outgoing_events,
        [
            {
                "type": "StartUtteranceBotAction",
                "script": "Hello",
            },
            {
                "type": "StartUtteranceBotAction",
                "script": "Bye",
            },
        ],
    )


def test_conflicting_actions_reference_sharing():
    """Test the action conflict resolution"""

    content = """
    flow a
      match UtteranceUserAction.Finished()
      start UtteranceBotAction(script="Hello") as $ref
      match $ref.Finished()
      start UtteranceBotAction(script="How are you")
      match UtteranceUserAction.Finished()
      start UtteranceBotAction(script="Perfect")

    flow main
      start a
      match UtteranceUserAction.Finished(final_transcript="Hi")
      start UtteranceBotAction(script="Hello") as $ref
      match $ref.Finished()
      start UtteranceBotAction(script="How are you")
      start UtteranceBotAction(script="Great")
      match UtteranceUserAction.Finished()
    """

    state = compute_next_state(_init_state(content), start_main_flow_event)
    assert state.outgoing_events == []
    state = compute_next_state(
        state,
        {
            "type": "UtteranceUserActionFinished",
            "final_transcript": "Hi",
        },
    )
    assert is_data_in_events(
        state.outgoing_events,
        [
            {
                "type": "StartUtteranceBotAction",
                "script": "Hello",
            }
        ],
    )
    state = compute_next_state(
        state,
        {
            "type": "UtteranceBotActionFinished",
            "final_script": "blabla",
            "action_uid": state.outgoing_events[0]["action_uid"],
        },
    )
    assert is_data_in_events(
        state.outgoing_events,
        [
            {
                "type": "StartUtteranceBotAction",
                "script": "How are you",
            },
            {
                "type": "StartUtteranceBotAction",
                "script": "Great",
            },
        ],
    )
    state = compute_next_state(
        state,
        {
            "type": "UtteranceUserActionFinished",
            "final_transcript": "Test",
        },
    )
    assert is_data_in_events(
        state.outgoing_events,
        [
            {
                "type": "StartUtteranceBotAction",
                "script": "Perfect",
            }
        ],
    )


def test_flow_parameters_action_wrapper():
    """Test flow parameter action wrapper mechanic"""

    content = """
    flow bot say $script
      await UtteranceBotAction(script=$script)

    flow main
      await bot say $script="Hi"
    """

    state = compute_next_state(_init_state(content), start_main_flow_event)
    assert is_data_in_events(
        state.outgoing_events,
        [
            {
                "type": "StartUtteranceBotAction",
                "script": "Hi",
            },
        ],
    )


def test_flow_parameters_event_wrapper():
    """Test flow parameter event wrapper mechanic"""

    content = """
    flow user said $transcript
      match UtteranceUserAction.Finished(final_transcript=$transcript)

    flow main
      await user said $transcript="Hi"
      start UtteranceBotAction(script="Yes")
    """

    state = compute_next_state(_init_state(content), start_main_flow_event)
    assert state.outgoing_events == []
    state = compute_next_state(
        state,
        {
            "type": "UtteranceUserActionFinished",
            "final_transcript": "Hi",
        },
    )
    assert is_data_in_events(
        state.outgoing_events,
        [
            {
                "type": "StartUtteranceBotAction",
                "script": "Yes",
            }
        ],
    )


def test_flow_parameters_positional_parameter():
    """Test flow parameter event wrapper mechanic"""

    content = """
    flow bot say $script
      await UtteranceBotAction(script=$script)

    flow main
      await bot say "Hi"
    """

    state = compute_next_state(_init_state(content), start_main_flow_event)
    assert is_data_in_events(
        state.outgoing_events,
        [
            {
                "type": "StartUtteranceBotAction",
                "script": "Hi",
            },
        ],
    )


if __name__ == "__main__":
<<<<<<< HEAD
    test_conflicting_actions_reference_sharing()
=======
    test_flow_parameters_positional_parameter()
>>>>>>> 0d3ab2fa
<|MERGE_RESOLUTION|>--- conflicted
+++ resolved
@@ -549,7 +549,6 @@
     flow main
       start a
       match UtteranceUserAction.Finished(final_transcript="Hi")
-<<<<<<< HEAD
       start UtteranceBotAction(script="Hello")
       start UtteranceBotAction(script="Bye")
     """
@@ -633,8 +632,6 @@
     flow main
       start a
       match UtteranceUserAction.Finished(final_transcript="Hi")
-=======
->>>>>>> 0d3ab2fa
       start UtteranceBotAction(script="Hello")
       start UtteranceBotAction(script="Bye")
     """
@@ -663,7 +660,6 @@
     )
 
 
-<<<<<<< HEAD
 def test_conflicting_actions_reference_sharing():
     """Test the action conflict resolution"""
 
@@ -743,23 +739,39 @@
     )
 
 
-def test_flow_parameters():
-=======
-def test_conflicting_actions_v_b():
->>>>>>> 0d3ab2fa
-    """Test the action conflict resolution"""
-
-    content = """
-    flow a
-      match UtteranceUserAction.Finished(final_transcript="Hi")
-      start UtteranceBotAction(script="Hello")
-      start UtteranceBotAction(script="How are you")
-
-    flow main
-      start a
-      match UtteranceUserAction.Finished()
-      start UtteranceBotAction(script="Hello")
-      start UtteranceBotAction(script="Bye")
+def test_flow_parameters_action_wrapper():
+    """Test flow parameter action wrapper mechanic"""
+
+    content = """
+    flow bot say $script
+      await UtteranceBotAction(script=$script)
+
+    flow main
+      await bot say $script="Hi"
+    """
+
+    state = compute_next_state(_init_state(content), start_main_flow_event)
+    assert is_data_in_events(
+        state.outgoing_events,
+        [
+            {
+                "type": "StartUtteranceBotAction",
+                "script": "Hi",
+            },
+        ],
+    )
+
+
+def test_flow_parameters_event_wrapper():
+    """Test flow parameter event wrapper mechanic"""
+
+    content = """
+    flow user said $transcript
+      match UtteranceUserAction.Finished(final_transcript=$transcript)
+
+    flow main
+      await user said $transcript="Hi"
+      start UtteranceBotAction(script="Yes")
     """
 
     state = compute_next_state(_init_state(content), start_main_flow_event)
@@ -776,147 +788,21 @@
         [
             {
                 "type": "StartUtteranceBotAction",
-                "script": "Hello",
-            },
-            {
-                "type": "StartUtteranceBotAction",
-                "script": "How are you",
-            },
-        ],
-    )
-
-
-def test_conflicting_actions_branching_length():
-    """Test the action conflict resolution"""
-
-    content = """
-    flow a
-      match UtteranceUserAction.Finished()
-      start b
-
-    flow b
-      start UtteranceBotAction(script="Hello")
-      start UtteranceBotAction(script="How are you")
-
-    flow main
-      start a
-      match UtteranceUserAction.Finished(final_transcript="Hi")
-      start UtteranceBotAction(script="Hello")
-      start UtteranceBotAction(script="Bye")
-    """
-
-    state = compute_next_state(_init_state(content), start_main_flow_event)
-    assert state.outgoing_events == []
-    state = compute_next_state(
-        state,
-        {
-            "type": "UtteranceUserActionFinished",
-            "final_transcript": "Hi",
-        },
-    )
-    assert is_data_in_events(
-        state.outgoing_events,
-        [
-            {
-                "type": "StartUtteranceBotAction",
-                "script": "Hello",
-            },
-            {
-                "type": "StartUtteranceBotAction",
-                "script": "Bye",
-            },
-        ],
-    )
-
-
-def test_conflicting_actions_reference_sharing():
-    """Test the action conflict resolution"""
-
-    content = """
-    flow a
-      match UtteranceUserAction.Finished()
-      start UtteranceBotAction(script="Hello") as $ref
-      match $ref.Finished()
-      start UtteranceBotAction(script="How are you")
-      match UtteranceUserAction.Finished()
-      start UtteranceBotAction(script="Perfect")
-
-    flow main
-      start a
-      match UtteranceUserAction.Finished(final_transcript="Hi")
-      start UtteranceBotAction(script="Hello") as $ref
-      match $ref.Finished()
-      start UtteranceBotAction(script="How are you")
-      start UtteranceBotAction(script="Great")
-      match UtteranceUserAction.Finished()
-    """
-
-    state = compute_next_state(_init_state(content), start_main_flow_event)
-    assert state.outgoing_events == []
-    state = compute_next_state(
-        state,
-        {
-            "type": "UtteranceUserActionFinished",
-            "final_transcript": "Hi",
-        },
-    )
-    assert is_data_in_events(
-        state.outgoing_events,
-        [
-            {
-                "type": "StartUtteranceBotAction",
-                "script": "Hello",
-            }
-        ],
-    )
-    state = compute_next_state(
-        state,
-        {
-            "type": "UtteranceBotActionFinished",
-            "final_script": "blabla",
-            "action_uid": state.outgoing_events[0]["action_uid"],
-        },
-    )
-    assert is_data_in_events(
-        state.outgoing_events,
-        [
-            {
-                "type": "StartUtteranceBotAction",
-                "script": "How are you",
-            },
-            {
-                "type": "StartUtteranceBotAction",
-                "script": "Great",
-            },
-        ],
-    )
-    state = compute_next_state(
-        state,
-        {
-            "type": "UtteranceUserActionFinished",
-            "final_transcript": "Test",
-        },
-    )
-    assert is_data_in_events(
-        state.outgoing_events,
-        [
-            {
-                "type": "StartUtteranceBotAction",
-                "script": "Perfect",
-            }
-        ],
-    )
-
-
-def test_flow_parameters_action_wrapper():
-    """Test flow parameter action wrapper mechanic"""
+                "script": "Yes",
+            }
+        ],
+    )
+
+
+def test_flow_parameters_positional_parameter():
+    """Test flow parameter event wrapper mechanic"""
 
     content = """
     flow bot say $script
       await UtteranceBotAction(script=$script)
 
     flow main
-      await bot say $script="Hi"
+      await bot say "Hi"
     """
 
     state = compute_next_state(_init_state(content), start_main_flow_event)
@@ -931,64 +817,5 @@
     )
 
 
-def test_flow_parameters_event_wrapper():
-    """Test flow parameter event wrapper mechanic"""
-
-    content = """
-    flow user said $transcript
-      match UtteranceUserAction.Finished(final_transcript=$transcript)
-
-    flow main
-      await user said $transcript="Hi"
-      start UtteranceBotAction(script="Yes")
-    """
-
-    state = compute_next_state(_init_state(content), start_main_flow_event)
-    assert state.outgoing_events == []
-    state = compute_next_state(
-        state,
-        {
-            "type": "UtteranceUserActionFinished",
-            "final_transcript": "Hi",
-        },
-    )
-    assert is_data_in_events(
-        state.outgoing_events,
-        [
-            {
-                "type": "StartUtteranceBotAction",
-                "script": "Yes",
-            }
-        ],
-    )
-
-
-def test_flow_parameters_positional_parameter():
-    """Test flow parameter event wrapper mechanic"""
-
-    content = """
-    flow bot say $script
-      await UtteranceBotAction(script=$script)
-
-    flow main
-      await bot say "Hi"
-    """
-
-    state = compute_next_state(_init_state(content), start_main_flow_event)
-    assert is_data_in_events(
-        state.outgoing_events,
-        [
-            {
-                "type": "StartUtteranceBotAction",
-                "script": "Hi",
-            },
-        ],
-    )
-
-
 if __name__ == "__main__":
-<<<<<<< HEAD
-    test_conflicting_actions_reference_sharing()
-=======
-    test_flow_parameters_positional_parameter()
->>>>>>> 0d3ab2fa
+    test_flow_parameters_positional_parameter()