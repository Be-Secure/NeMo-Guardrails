--- conflicted
+++ resolved
@@ -80,16 +80,10 @@
         allow_headers=["*"],
     )
 
+app.default_config_id = None
+
 # By default, we use the rails in the examples folder
-<<<<<<< HEAD
-app.default_config_id = None
-app.rails_config_path = os.path.normpath(
-    os.path.join(os.path.dirname(__file__), "..", "..", "examples", "bots")
-)
-=======
-
 app.rails_config_path = utils.get_examples_data_path("bots")
->>>>>>> 466da043
 
 # Weather the chat UI is enabled or not.
 app.disable_chat_ui = False
