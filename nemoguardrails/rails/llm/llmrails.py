--- conflicted
+++ resolved
@@ -26,17 +26,13 @@
 
 from nemoguardrails.actions.llm.generation import LLMGenerationActions
 from nemoguardrails.actions.llm.utils import get_colang_history
-<<<<<<< HEAD
 from nemoguardrails.actions.math import wolfram_alpha_request
-from nemoguardrails.actions.output_moderation import output_moderation
 from nemoguardrails.actions.retrieve_relevant_chunks import retrieve_relevant_chunks
 from nemoguardrails.actions.v1_1.generation import LLMGenerationActionsV1dot1
 from nemoguardrails.colang import parse_colang_file
 from nemoguardrails.colang.v1_0.runtime.runtime import Runtime, RuntimeV1_0
 from nemoguardrails.colang.v1_1.lang.utils import new_uuid
 from nemoguardrails.colang.v1_1.runtime.runtime import RuntimeV1_1
-=======
->>>>>>> a299d535
 from nemoguardrails.embeddings.index import EmbeddingsIndex
 from nemoguardrails.kb.kb import KnowledgeBase
 from nemoguardrails.llm.providers import get_llm_provider, get_llm_provider_names
@@ -83,55 +79,44 @@
         #   should be removed
         self.events_history_cache = {}
 
-<<<<<<< HEAD
         # We also load the default flows from the `default_flows.yml` file in the current folder.
         # But only for version 1.0.
         # TODO: decide on the default flows for 1.1.
         if config.colang_version == "1.0":
+            # We also load the default flows from the `llm_flows.co` file in the current folder.
             current_folder = os.path.dirname(__file__)
-            default_flows_path = os.path.join(current_folder, "llm_flows.co")
+            default_flows_file = "llm_flows.co"
+            default_flows_path = os.path.join(current_folder, default_flows_file)
             with open(default_flows_path, "r") as f:
                 default_flows_content = f.read()
                 default_flows = parse_colang_file(
-                    "llm_flows.co", default_flows_content
+                    default_flows_file, default_flows_content
                 )["flows"]
 
             # We add the default flows to the config.
             self.config.flows.extend(default_flows)
-=======
-        # We also load the default flows from the `llm_flows.co` file in the current folder.
-        current_folder = os.path.dirname(__file__)
-        default_flows_file = "llm_flows.co"
-        default_flows_path = os.path.join(current_folder, default_flows_file)
-        with open(default_flows_path, "r") as f:
-            default_flows_content = f.read()
-            default_flows = parse_colang_file(
-                default_flows_file, default_flows_content
-            )["flows"]
-
-        # We add the default flows to the config.
-        self.config.flows.extend(default_flows)
->>>>>>> a299d535
-
-        # We also need to load the content from the components library.
-        library_path = os.path.join(os.path.dirname(__file__), "../../library")
-        for root, dirs, files in os.walk(library_path):
-            for file in files:
-                # Extract the full path for the file
-                full_path = os.path.join(root, file)
-                if file.endswith(".co"):
-                    with open(full_path, "r", encoding="utf-8") as f:
-                        content = parse_colang_file(file, content=f.read())
-
-                        # We load all the flows
-                        self.config.flows.extend(content["flows"])
-
-                        # And all the messages as well, if they have not been overwritten
-                        for message_id, utterances in content.get(
-                            "bot_messages", {}
-                        ).items():
-                            if message_id not in self.config.bot_messages:
-                                self.config.bot_messages[message_id] = utterances
+
+            # We also need to load the content from the components library.
+            library_path = os.path.join(os.path.dirname(__file__), "../../library")
+            for root, dirs, files in os.walk(library_path):
+                for file in files:
+                    # Extract the full path for the file
+                    full_path = os.path.join(root, file)
+                    if file.endswith(".co"):
+                        with open(full_path, "r", encoding="utf-8") as f:
+                            content = parse_colang_file(
+                                file, content=f.read(), version=config.colang_version
+                            )
+
+                            # We load all the flows
+                            self.config.flows.extend(content["flows"])
+
+                            # And all the messages as well, if they have not been overwritten
+                            for message_id, utterances in content.get(
+                                "bot_messages", {}
+                            ).items():
+                                if message_id not in self.config.bot_messages:
+                                    self.config.bot_messages[message_id] = utterances
 
         # We check if the configuration has a config.py module associated with it.
         config_module = None
@@ -166,19 +151,6 @@
 
         # Next, we initialize the LLM engines (main engine and action engines if specified).
         self._init_llms()
-
-        # Initialize the default actions
-        default_actions = {
-            "wolfram alpha request": wolfram_alpha_request,
-            "check_facts": check_facts,
-            "check_jailbreak": check_jailbreak,
-            "output_moderation": output_moderation,
-            "check_hallucination": check_hallucination,
-            "retrieve_relevant_chunks": retrieve_relevant_chunks,
-        }
-
-        for name, action in default_actions.items():
-            self.runtime.register_action(action, name)
 
         # Next, we initialize the LLM Generate actions and register them.
         llm_generation_actions_class = (
