# SPDX-FileCopyrightText: Copyright (c) 2023 NVIDIA CORPORATION & AFFILIATES. All rights reserved.
# SPDX-License-Identifier: Apache-2.0
#
# Licensed under the Apache License, Version 2.0 (the "License");
# you may not use this file except in compliance with the License.
# You may obtain a copy of the License at
#
# http://www.apache.org/licenses/LICENSE-2.0
#
# Unless required by applicable law or agreed to in writing, software
# distributed under the License is distributed on an "AS IS" BASIS,
# WITHOUT WARRANTIES OR CONDITIONS OF ANY KIND, either express or implied.
# See the License for the specific language governing permissions and
# limitations under the License.

"""A set of actions for generating various types of completions using an LLMs."""
import asyncio
import logging
import random
import re
import sys
import threading
import uuid
from ast import literal_eval
from functools import lru_cache
from time import time
from typing import Callable, List, Optional, cast

from jinja2 import Environment, meta
from langchain.llms import BaseLLM

from nemoguardrails.actions.actions import ActionResult, action
from nemoguardrails.actions.llm.utils import (
    flow_to_colang,
    get_first_nonempty_line,
    get_last_bot_intent_event,
    get_last_user_intent_event,
    get_last_user_utterance_event,
    get_multiline_response,
    get_retrieved_relevant_chunks,
    get_top_k_nonempty_lines,
    llm_call,
    strip_quotes,
)
<<<<<<< HEAD
from nemoguardrails.colang import parse_colang_file
from nemoguardrails.colang.v2_x.lang.colang_ast import Flow, Spec, SpecOp
from nemoguardrails.context import llm_call_info_var, streaming_handler_var
=======
from nemoguardrails.context import (
    generation_options_var,
    llm_call_info_var,
    streaming_handler_var,
)
>>>>>>> d098c52b
from nemoguardrails.embeddings.index import EmbeddingsIndex, IndexItem
from nemoguardrails.kb.kb import KnowledgeBase
from nemoguardrails.llm.params import llm_params
from nemoguardrails.llm.prompts import get_prompt
from nemoguardrails.llm.taskmanager import LLMTaskManager
from nemoguardrails.llm.types import Task
from nemoguardrails.logging.explain import LLMCallInfo
from nemoguardrails.patch_asyncio import check_sync_call_from_async_loop
from nemoguardrails.rails.llm.config import EmbeddingSearchProvider, RailsConfig
from nemoguardrails.rails.llm.options import GenerationOptions
from nemoguardrails.streaming import StreamingHandler
from nemoguardrails.utils import new_event_dict

log = logging.getLogger(__name__)


local_streaming_handlers = {}


class LLMGenerationActions:
    """A container objects for multiple related actions."""

    def __init__(
        self,
        config: RailsConfig,
        llm: BaseLLM,
        llm_task_manager: LLMTaskManager,
        get_embedding_search_provider_instance: Callable[
            [Optional[EmbeddingSearchProvider]], EmbeddingsIndex
        ],
        verbose: bool = False,
    ):
        self.config = config
        self.llm = llm
        self.verbose = verbose

        # We extract the user/bot messages from the config as we might alter them.
        self.user_messages = config.user_messages.copy()
        self.bot_messages = config.bot_messages.copy()

        # If we have user messages, we build an index with them
        self.user_message_index = None
        self.bot_message_index = None
        self.flows_index = None

        self.get_embedding_search_provider_instance = (
            get_embedding_search_provider_instance
        )

        # There are still some edge cases not covered by nest_asyncio.
        # Using a separate thread always for now.
        if True or check_sync_call_from_async_loop():
            t = threading.Thread(target=asyncio.run, args=(self.init(),))
            t.start()
            t.join()
        else:
            asyncio.run(self.init())

        self.llm_task_manager = llm_task_manager

        # We also initialize the environment for rendering bot messages
        self.env = Environment()

        # If set, in passthrough mode, this function will be used instead of
        # calling the LLM with the user input.
        self.passthrough_fn = None

    async def init(self):
        # For Colang 2.x we need to do some initial processing
        if self.config.colang_version == "2.x":
            self._process_flows()

        await asyncio.gather(
            self._init_user_message_index(),
            self._init_bot_message_index(),
            self._init_flows_index(),
        )

    def _extract_user_message_example(self, flow: Flow):
        """Heuristic to extract user message examples from a flow."""
        elements = [
            item for item in flow.elements if item["_type"] != "doc_string_stmt" and item["_type"] != "stmt"
        ]
        if len(elements) != 2:
            return

        el = elements[1]
        if isinstance(el, SpecOp):
            if el.op == "match":
                spec = cast(SpecOp, el).spec
                if spec.name != "UtteranceUserActionFinished":
                    return

                if "final_transcript" not in spec.arguments:
                    return

                # Extract the message and remove the double quotes
                message = spec.arguments["final_transcript"][1:-1]
                self.user_messages[flow.name] = [message]

            elif el.op == "await":
                spec = cast(SpecOp, el).spec
                if isinstance(spec, dict) and spec.get("_type") == "spec_or":
                    specs = spec.get("elements")
                else:
                    assert isinstance(spec, Spec)
                    specs = [spec]

                for spec in specs:
                    if not spec.name.startswith("user "):
                        continue

                    message = spec.arguments["$0"][1:-1]
                    if flow.name not in self.user_messages:
                        self.user_messages[flow.name] = []

                    self.user_messages[flow.name].append(message)

    def _extract_bot_message_example(self, flow: Flow):
        # Quick heuristic to identify the user utterance examples
        if len(flow.elements) != 2:
            return

        el = flow.elements[1]
        if (
            not isinstance(el, SpecOp)
            or not hasattr(el.spec, "name")
            or el.spec.name != "UtteranceBotAction"
            or "script" not in el.spec.arguments
        ):
            return

        # Extract the message and remove the double quotes
        message = el.spec.arguments["script"][1:-1]

        self.bot_messages[flow.name] = [message]

    def _process_flows(self):
        """Process the provided flows to extract the user utterance examples."""
        flow: Flow
        for flow in self.config.flows:
            if flow.name.startswith("user "):
                self._extract_user_message_example(flow)

            if flow.name.startswith("bot "):
                self._extract_bot_message_example(flow)

    async def _init_user_message_index(self):
        """Initializes the index of user messages."""

        if not self.user_messages:
            return

        items = []
        for intent, utterances in self.user_messages.items():
            for text in utterances:
                items.append(IndexItem(text=text, meta={"intent": intent}))

        # If we have no patterns, we stop.
        if len(items) == 0:
            return

        self.user_message_index = self.get_embedding_search_provider_instance(
            self.config.core.embedding_search_provider
        )
        await self.user_message_index.add_items(items)

        # NOTE: this should be very fast, otherwise needs to be moved to separate thread.
        await self.user_message_index.build()

    async def _init_bot_message_index(self):
        """Initializes the index of bot messages."""

        if not self.bot_messages:
            return

        items = []
        for intent, utterances in self.bot_messages.items():
            for text in utterances:
                items.append(IndexItem(text=intent, meta={"text": text}))

        # If we have no patterns, we stop.
        if len(items) == 0:
            return

        self.bot_message_index = self.get_embedding_search_provider_instance(
            self.config.core.embedding_search_provider
        )
        await self.bot_message_index.add_items(items)

        # NOTE: this should be very fast, otherwise needs to be moved to separate thread.
        await self.bot_message_index.build()

    async def _init_flows_index(self):
        """Initializes the index of flows."""

        if not self.config.flows:
            return

        items = []
        for flow in self.config.flows:
            # We don't include the system flows in the index because we don't want
            # the LLM to predict system actions.
            if flow.get("is_system_flow", False):
                continue

            # TODO: check if the flow has system actions and ignore the flow.

            colang_flow = flow.get("source_code") or flow_to_colang(flow)

            # We index on the full body for now
            # items.append(IndexItem(text=colang_flow, meta={"flow": colang_flow}))

            # EXPERIMENTAL: We create an index entry for every line in the flow
            for line in colang_flow.split("\n"):
                if line.strip() != "":
                    items.append(IndexItem(text=line, meta={"flow": colang_flow}))

        # If we have no patterns, we stop.
        if len(items) == 0:
            return

        self.flows_index = self.get_embedding_search_provider_instance(
            self.config.core.embedding_search_provider
        )
        await self.flows_index.add_items(items)

        # NOTE: this should be very fast, otherwise needs to be moved to separate thread.
        await self.flows_index.build()

    def _get_general_instructions(self):
        """Helper to extract the general instruction."""
        text = ""
        for instruction in self.config.instructions:
            if instruction.type == "general":
                text = instruction.content

                # We stop at the first one for now
                break

        return text

    @lru_cache
    def _get_sample_conversation_two_turns(self):
        """Helper to extract only the two turns from the sample conversation.

        This is needed to be included to "seed" the conversation so that the model
        can follow the format more easily.
        """
        lines = self.config.sample_conversation.split("\n")
        i = 0
        user_count = 0
        while i < len(lines):
            if lines[i].startswith("user "):
                user_count += 1

            if user_count == 3:
                break

            i += 1

        sample_conversation = "\n".join(lines[0:i])

        # Remove any trailing new lines
        sample_conversation = sample_conversation.strip()

        return sample_conversation

    @action(is_system_action=True)
    async def generate_user_intent(
        self,
        events: List[dict],
        context: dict,
        config: RailsConfig,
        llm: Optional[BaseLLM] = None,
        kb: Optional[KnowledgeBase] = None,
    ):
        """Generate the canonical form for what the user said i.e. user intent."""
        # If using a single LLM call, use the specific action defined for this task.
        if self.config.rails.dialog.single_call.enabled:
            return await self.generate_intent_steps_message(
                events=events, llm=llm, kb=kb
            )

        # The last event should be the "StartInternalSystemAction" and the one before it the "UtteranceUserActionFinished".
        event = get_last_user_utterance_event(events)
        assert event["type"] == "UserMessage"

        # Use action specific llm if registered else fallback to main llm
        llm = llm or self.llm

        streaming_handler = streaming_handler_var.get()

        # TODO: check for an explicit way of enabling the canonical form detection

        if self.user_messages:
            # TODO: based on the config we can use a specific canonical forms model
            #  or use the LLM to detect the canonical form. The below implementation
            #  is for the latter.

            log.info("Phase 1 :: Generating user intent")

            # We search for the most relevant similar user utterance
            examples = ""
            potential_user_intents = []

            if self.user_message_index:
                results = await self.user_message_index.search(
                    text=event["text"], max_results=5
                )

                # If the option to use only the embeddings is activated, we take the first
                # canonical form.
                if results and config.rails.dialog.user_messages.embeddings_only:
                    return ActionResult(
                        events=[
                            new_event_dict(
                                "UserIntent", intent=results[0].meta["intent"]
                            )
                        ]
                    )

                # We add these in reverse order so the most relevant is towards the end.
                for result in reversed(results):
                    examples += f"user \"{result.text}\"\n  {result.meta['intent']}\n\n"
                    if result.meta["intent"] not in potential_user_intents:
                        potential_user_intents.append(result.meta["intent"])

            prompt = self.llm_task_manager.render_task_prompt(
                task=Task.GENERATE_USER_INTENT,
                events=events,
                context={
                    "examples": examples,
                    "potential_user_intents": ", ".join(potential_user_intents),
                },
            )

            # Initialize the LLMCallInfo object
            llm_call_info_var.set(LLMCallInfo(task=Task.GENERATE_USER_INTENT.value))

            # We make this call with temperature 0 to have it as deterministic as possible.
            with llm_params(llm, temperature=self.config.lowest_temperature):
                result = await llm_call(llm, prompt)

            # Parse the output using the associated parser
            result = self.llm_task_manager.parse_task_output(
                Task.GENERATE_USER_INTENT, output=result
            )

            user_intent = get_first_nonempty_line(result)
            if user_intent is None:
                user_intent = "unknown message"

            if user_intent and user_intent.startswith("user "):
                user_intent = user_intent[5:]

            log.info(
                "Canonical form for user intent: "
                + (user_intent if user_intent else "None")
            )

            if user_intent is None:
                return ActionResult(
                    events=[new_event_dict("UserIntent", intent="unknown message")]
                )
            else:
                return ActionResult(
                    events=[new_event_dict("UserIntent", intent=user_intent)]
                )
        else:
            output_events = []

            # If we are in passthrough mode, we just use the input for prompting
            if self.config.passthrough:
                # We use the potentially updated $user_message. This means that even
                # in passthrough mode, input rails can still alter the input.
                prompt = event["text"]

                if self.passthrough_fn:
                    raw_output = await self.passthrough_fn(
                        context=context, events=events
                    )

                    # If the passthrough action returns a single value, we consider that
                    # to be the text output
                    if isinstance(raw_output, tuple) or isinstance(raw_output, list):
                        text, passthrough_output = raw_output[0], raw_output[1]
                    else:
                        text = raw_output
                        passthrough_output = None

                    # We record the passthrough output in the context
                    output_events.append(
                        new_event_dict(
                            "ContextUpdate",
                            data={"passthrough_output": passthrough_output},
                        )
                    )
                else:
                    # Initialize the LLMCallInfo object
                    llm_call_info_var.set(LLMCallInfo(task=Task.GENERAL.value))

                    generation_options: GenerationOptions = generation_options_var.get()
                    with llm_params(
                        llm,
                        **(
                            (generation_options and generation_options.llm_params) or {}
                        ),
                    ):
                        text = await llm_call(
                            llm,
                            prompt,
                            custom_callback_handlers=[streaming_handler_var.get()],
                        )
            else:
                # Initialize the LLMCallInfo object
                llm_call_info_var.set(LLMCallInfo(task=Task.GENERAL.value))

                # Otherwise, we still create an altered prompt.
                prompt = self.llm_task_manager.render_task_prompt(
                    task=Task.GENERAL, events=events
                )

                generation_options: GenerationOptions = generation_options_var.get()
                with llm_params(
                    llm,
                    **((generation_options and generation_options.llm_params) or {}),
                ):
                    result = await llm_call(
                        llm,
                        prompt,
                        custom_callback_handlers=[streaming_handler_var.get()],
                        stop=["User:"],
                    )

                text = result.strip()
                if text.startswith('"'):
                    text = text[1:-1]

            # In streaming mode, we also push this.
            if streaming_handler:
                await streaming_handler.push_chunk(text)

            output_events.append(new_event_dict("BotMessage", text=text))

            return ActionResult(events=output_events)

    async def _search_flows_index(self, text, max_results):
        """Search the index of flows."""
        results = await self.flows_index.search(text=text, max_results=10)

        # we filter the results to keep only unique flows
        flows = set()
        final_results = []
        for result in results:
            if result.meta["flow"] not in flows:
                flows.add(result.meta["flow"])
                # For backwards compatibility we also replace the text with the full version
                result.text = result.meta["flow"]
                final_results.append(result)

        return final_results[0:max_results]

    @action(is_system_action=True)
    async def generate_next_step(
        self, events: List[dict], llm: Optional[BaseLLM] = None
    ):
        """Generate the next step in the current conversation flow.

        Currently, only generates a next step after a user intent.
        """
        log.info("Phase 2 :: Generating next step ...")

        # Use action specific llm if registered else fallback to main llm
        llm = llm or self.llm

        # The last event should be the "StartInternalSystemAction" and the one before it the "UserIntent".
        event = get_last_user_intent_event(events)

        # Currently, we only predict next step after a user intent using LLM
        if event["type"] == "UserIntent":
            # If using a single LLM call, use the results computed in the first call.
            if self.config.rails.dialog.single_call.enabled:
                bot_intent_event = event["additional_info"]["bot_intent_event"]
                return ActionResult(events=[bot_intent_event])

            user_intent = event["intent"]

            # We search for the most relevant similar flows
            examples = ""
            if self.flows_index:
                results = await self._search_flows_index(
                    text=user_intent, max_results=5
                )

                # We add these in reverse order so the most relevant is towards the end.
                for result in reversed(results):
                    examples += f"{result.text}\n\n"

            prompt = self.llm_task_manager.render_task_prompt(
                task=Task.GENERATE_NEXT_STEPS,
                events=events,
                context={"examples": examples},
            )

            # Initialize the LLMCallInfo object
            llm_call_info_var.set(LLMCallInfo(task=Task.GENERATE_NEXT_STEPS.value))

            # We use temperature 0 for next step prediction as well
            with llm_params(llm, temperature=self.config.lowest_temperature):
                result = await llm_call(llm, prompt)

            # Parse the output using the associated parser
            result = self.llm_task_manager.parse_task_output(
                Task.GENERATE_NEXT_STEPS, output=result
            )

            # If we don't have multi-step generation enabled, we only look at the first line.
            if not self.config.enable_multi_step_generation:
                result = get_first_nonempty_line(result)

                if result and result.startswith("bot "):
                    next_step = {"bot": result[4:]}
                else:
                    next_step = {"bot": "general response"}

                # If we have to execute an action, we return the event to start it
                if next_step.get("execute"):
                    return ActionResult(
                        events=[
                            new_event_dict(
                                "StartInternalSystemAction",
                                action_name=next_step["execute"],
                            )
                        ]
                    )
                else:
                    bot_intent = next_step.get("bot")

                    return ActionResult(
                        events=[new_event_dict("BotIntent", intent=bot_intent)]
                    )
            else:
                # Otherwise, we parse the output as a single flow.
                # If we have a parsing error, we try to reduce size of the flow, potentially
                # up to a single step.
                lines = result.split("\n")
                while True:
                    try:
                        parse_colang_file("dynamic.co", content="\n".join(lines))
                        break
                    except Exception as e:
                        # If we could not parse the flow on the last line, we return a general response
                        if len(lines) == 1:
                            log.info("Exception while parsing single line: %s", e)
                            return ActionResult(
                                events=[
                                    new_event_dict(
                                        "BotIntent", intent="general response"
                                    )
                                ]
                            )

                        log.info("Could not parse %s lines, reducing size", len(lines))
                        lines = lines[:-1]

                return ActionResult(
                    events=[
                        # We generate a random UUID as the flow_id
                        new_event_dict(
                            "start_flow",
                            flow_id=str(uuid.uuid4()),
                            flow_body="\n".join(lines),
                        )
                    ]
                )

        return ActionResult(return_value=None)

    def _render_string(
        self,
        template_str: str,
        context: Optional[dict] = None,
    ) -> str:
        """Render a string using the provided context information.

        Args:
            template_str: The string template to render.
            context: The context for rendering.

        Returns:
            The rendered string.
        """
        # First, if we have any direct usage of variables in the string,
        # we replace with correct Jinja syntax.
        for param in re.findall(r"\$([^ \"'!?\-,;</]*(?:\w|]))", template_str):
            template_str = template_str.replace(f"${param}", "{{" + param + "}}")

        template = self.env.from_string(template_str)

        # First, we extract all the variables from the template.
        variables = meta.find_undeclared_variables(self.env.parse(template_str))

        # This is the context that will be passed to the template when rendering.
        render_context = {}

        # Copy the context variables to the render context.
        if context:
            for variable in variables:
                if variable in context:
                    render_context[variable] = context[variable]

        return template.render(render_context)

    @action(is_system_action=True)
    async def generate_bot_message(
        self, events: List[dict], context: dict, llm: Optional[BaseLLM] = None
    ):
        """Generate a bot message based on the desired bot intent."""
        log.info("Phase 3 :: Generating bot message ...")

        # Use action specific llm if registered else fallback to main llm
        llm = llm or self.llm

        # The last event should be the "StartInternalSystemAction" and the one before it the "BotIntent".
        event = get_last_bot_intent_event(events)
        assert event["type"] == "BotIntent"
        bot_intent = event["intent"]
        context_updates = {}

        streaming_handler = streaming_handler_var.get()

        if bot_intent in self.config.bot_messages:
            # Choose a message randomly from self.config.bot_messages[bot_message]
            # However, in test mode, we always choose the first one, to keep it predictable.
            if "pytest" in sys.modules:
                bot_utterance = self.bot_messages[bot_intent][0]
            else:
                bot_utterance = random.choice(self.bot_messages[bot_intent])

            log.info("Found existing bot message: " + bot_utterance)

            # We also need to render
            bot_utterance = self._render_string(bot_utterance, context)

            # We skip output rails for predefined messages.
            context_updates["skip_output_rails"] = True

        # Check if the output is supposed to be the content of a context variable
        elif bot_intent[0] == "$" and bot_intent[1:] in context:
            bot_utterance = context[bot_intent[1:]]

        else:
            # Generate the bot message using an LLM call

            # If using a single LLM call, use the results computed in the first call.
            if self.config.rails.dialog.single_call.enabled:
                event = get_last_user_intent_event(events)

                if event["type"] == "UserIntent":
                    bot_message_event = event["additional_info"]["bot_message_event"]

                    # We only need to use the bot message if it corresponds to the
                    # generate bot intent as well.
                    last_bot_intent = get_last_bot_intent_event(events)

                    if (
                        last_bot_intent["intent"]
                        == event["additional_info"]["bot_intent_event"]["intent"]
                    ):
                        text = bot_message_event["text"]
                        # If the bot message is being generated in streaming mode
                        if text.startswith('Bot message: "<<STREAMING['):
                            # Format: `Bot message: "<<STREAMING[...]>>"`
                            # Extract the streaming handler uid and get a reference.
                            streaming_handler_uid = text[26:-4]
                            _streaming_handler = local_streaming_handlers[
                                streaming_handler_uid
                            ]

                            # We pipe the content from this handler to the main one.
                            _streaming_handler.set_pipe_to(streaming_handler)
                            await _streaming_handler.disable_buffering()

                            # And wait for it to finish.
                            # We stop after the closing double quotes for the bot message.
                            _streaming_handler.stop = [
                                '"\n',
                            ]
                            text = await _streaming_handler.wait()
                            return ActionResult(
                                events=[new_event_dict("BotMessage", text=text)]
                            )
                        else:
                            if streaming_handler:
                                await streaming_handler.push_chunk(
                                    bot_message_event["text"]
                                )

                            return ActionResult(events=[bot_message_event])

            # If we are in passthrough mode, we just use the input for prompting
            if self.config.passthrough:
                # If we have a passthrough function, we use that.
                if self.passthrough_fn:
                    prompt = None
                    raw_output = await self.passthrough_fn(
                        context=context, events=events
                    )

                    # If the passthrough action returns a single value, we consider that
                    # to be the text output
                    if isinstance(raw_output, tuple) or isinstance(raw_output, list):
                        result, passthrough_output = raw_output[0], raw_output[1]
                    else:
                        result = raw_output
                        passthrough_output = None

                    # We record the passthrough output in the context
                    context_updates["passthrough_output"] = passthrough_output
                else:
                    # Otherwise, we call the LLM with the prompt coming from the user.

                    t0 = time()

                    # Initialize the LLMCallInfo object
                    llm_call_info_var.set(
                        LLMCallInfo(task=Task.GENERATE_BOT_MESSAGE.value)
                    )

                    # We use the potentially updated $user_message. This means that even
                    # in passthrough mode, input rails can still alter the input.
                    prompt = context.get("user_message")

                    generation_options: GenerationOptions = generation_options_var.get()
                    with llm_params(
                        llm,
                        **(
                            (generation_options and generation_options.llm_params) or {}
                        ),
                    ):
                        result = await llm_call(
                            llm, prompt, custom_callback_handlers=[streaming_handler]
                        )

                    log.info(
                        "--- :: LLM Bot Message Generation passthrough call took %.2f seconds",
                        time() - t0,
                    )
            else:
                # Otherwise, we go through the process of creating the altered prompt,
                # which includes examples, relevant chunks, etc.

                # We search for the most relevant similar bot utterance
                examples = ""
                # NOTE: disabling bot message index when there are no user messages
                if self.config.user_messages and self.bot_message_index:
                    results = await self.bot_message_index.search(
                        text=event["intent"], max_results=5
                    )

                    # We add these in reverse order so the most relevant is towards the end.
                    for result in reversed(results):
                        examples += (
                            f"bot {result.text}\n  \"{result.meta['text']}\"\n\n"
                        )

                # We compute the relevant chunks to be used as context
                relevant_chunks = get_retrieved_relevant_chunks(events)

                prompt_config = get_prompt(self.config, Task.GENERATE_BOT_MESSAGE)
                prompt = self.llm_task_manager.render_task_prompt(
                    task=Task.GENERATE_BOT_MESSAGE,
                    events=events,
                    context={"examples": examples, "relevant_chunks": relevant_chunks},
                )

                t0 = time()

                if streaming_handler:
                    # TODO: Figure out a more generic way to deal with this
                    if prompt_config.output_parser == "verbose_v1":
                        streaming_handler.set_pattern(
                            prefix='Bot message: "', suffix='"'
                        )
                    else:
                        streaming_handler.set_pattern(prefix='  "', suffix='"')

                # Initialize the LLMCallInfo object
                llm_call_info_var.set(LLMCallInfo(task=Task.GENERATE_BOT_MESSAGE.value))

                generation_options: GenerationOptions = generation_options_var.get()
                with llm_params(
                    llm,
                    **((generation_options and generation_options.llm_params) or {}),
                ):
                    result = await llm_call(
                        llm, prompt, custom_callback_handlers=[streaming_handler]
                    )

                log.info(
                    "--- :: LLM Bot Message Generation call took %.2f seconds",
                    time() - t0,
                )

                # Parse the output using the associated parser
                result = self.llm_task_manager.parse_task_output(
                    Task.GENERATE_BOT_MESSAGE, output=result
                )

                # TODO: catch openai.error.InvalidRequestError from exceeding max token length

                result = get_multiline_response(result)
                result = strip_quotes(result)

            bot_utterance = result

            # Context variable starting with "_" are considered private (not used in tests or logging)
            context_updates["_last_bot_prompt"] = prompt

            log.info(f"Generated bot message: {bot_utterance}")

        if bot_utterance:
            # In streaming mode, we also push this.
            if streaming_handler:
                await streaming_handler.push_chunk(bot_utterance)

            return ActionResult(
                events=[new_event_dict("BotMessage", text=bot_utterance)],
                context_updates=context_updates,
            )
        else:
            # In streaming mode, we also push this.
            bot_utterance = "I'm not sure what to say."
            if streaming_handler:
                await streaming_handler.push_chunk(bot_utterance)

            return ActionResult(
                events=[new_event_dict("BotMessage", text=bot_utterance)],
                context_updates=context_updates,
            )

    @action(is_system_action=True)
    async def generate_value(
        self,
        instructions: str,
        events: List[dict],
        var_name: Optional[str] = None,
        llm: Optional[BaseLLM] = None,
    ):
        """Generate a value in the context of the conversation.

        :param instructions: The instructions to generate the value.
        :param events: The full stream of events so far.
        :param var_name: The name of the variable to generate. If not specified, it will use
          the `action_result_key` as the name of the variable.
        :param llm: Custom llm model to generate_value
        """
        # Use action specific llm if registered else fallback to main llm
        llm = llm or self.llm

        last_event = events[-1]
        assert last_event["type"] == "StartInternalSystemAction"

        if not var_name:
            var_name = last_event["action_result_key"]

        # We search for the most relevant flows.
        examples = ""
        if self.flows_index:
            results = await self._search_flows_index(
                text=f"${var_name} = ", max_results=5
            )

            # We add these in reverse order so the most relevant is towards the end.
            for result in reversed(results):
                # If the flow includes "= ...", we ignore it as we don't want the LLM
                # to learn to predict "...".
                if not re.findall(r"=\s+\.\.\.", result.text):
                    examples += f"{result.text}\n\n"

        prompt = self.llm_task_manager.render_task_prompt(
            task=Task.GENERATE_VALUE,
            events=events,
            context={
                "examples": examples,
                "instructions": instructions,
                "var_name": var_name,
            },
        )

        # Initialize the LLMCallInfo object
        llm_call_info_var.set(LLMCallInfo(task=Task.GENERATE_VALUE.value))

        with llm_params(llm, temperature=self.config.lowest_temperature):
            result = await llm_call(llm, prompt)

        # Parse the output using the associated parser
        result = self.llm_task_manager.parse_task_output(
            Task.GENERATE_VALUE, output=result
        )

        # We only use the first line for now
        # TODO: support multi-line values?
        value = result.strip().split("\n")[0]

        # Because of conventions from other languages, sometimes the LLM might add
        # a ";" at the end of the line. We remove that
        if value.endswith(";"):
            value = value[:-1]

        log.info(f"Generated value for ${var_name}: {value}")

        return literal_eval(value)

    @action(is_system_action=True)
    async def generate_intent_steps_message(
        self,
        events: List[dict],
        llm: Optional[BaseLLM] = None,
        kb: Optional[KnowledgeBase] = None,
    ):
        """Generate all three main Guardrails phases with a single LLM call.
        The three phases are: user canonical from (user intent), next flow steps (i.e. bot canonical form)
        and bot message.
        """

        # The last event should be the "StartInternalSystemAction" and the one before it the "UtteranceUserActionFinished".
        event = get_last_user_utterance_event(events)
        assert event["type"] == "UserMessage"

        # Use action specific llm if registered else fallback to main llm
        llm = llm or self.llm

        streaming_handler = streaming_handler_var.get()

        if self.config.user_messages:
            # TODO: based on the config we can use a specific canonical forms model
            #  or use the LLM to detect the canonical form. The below implementation
            #  is for the latter.

            log.info("Generate all three phases in one LLM call...")

            # We search for the most relevant similar user utterance
            examples = []
            potential_user_intents = []
            intent_results = []
            flow_results = {}

            if self.user_message_index:
                # Get the top 10 intents even if we use less in the selected examples.
                # Some of these intents might not have an associated flow and will be
                # skipped from the few-shot examples.
                intent_results = await self.user_message_index.search(
                    text=event["text"], max_results=10
                )

                # We fill in the list of potential user intents
                for result in intent_results:
                    if result.meta["intent"] not in potential_user_intents:
                        potential_user_intents.append(result.meta["intent"])

            if self.flows_index:
                for intent in potential_user_intents:
                    flow_results_intent = await self._search_flows_index(
                        text=intent, max_results=2
                    )
                    flow_results[intent] = flow_results_intent

            # We add the intent to the examples in reverse order
            # so the most relevant is towards the end.
            for result in intent_results:
                # Stop after the first 5 flow examples, in case more than 5 intents
                # have been selected from the index.
                if len(examples) >= 5:
                    break

                intent = result.meta["intent"]
                example = f'user "{result.text}"\n  {intent}\n'

                flow_results_intent = flow_results.get(intent, [])
                found_flow_for_intent = False
                for result_flow in flow_results_intent:
                    # Assumption: each flow should contain at least two lines, the first is the user intent.
                    # Just in case there are some flows with only one line
                    if "\n" not in result_flow.text:
                        continue
                    (flow_user_intent, flow_continuation) = result_flow.text.split(
                        "\n", 1
                    )
                    flow_user_intent = flow_user_intent[5:]
                    if flow_user_intent == intent:
                        found_flow_for_intent = True
                        example += f"{flow_continuation}\n"

                        # Also add the bot message if the last line in the flow is a bot canonical form
                        last_flow_line = flow_continuation
                        if "\n" in flow_continuation:
                            (_, last_flow_line) = flow_continuation.rsplit("\n", 1)
                        if last_flow_line.startswith("bot "):
                            bot_canonical_form = last_flow_line[4:]

                            found_bot_message = False
                            if self.bot_message_index:
                                bot_messages_results = (
                                    await self.bot_message_index.search(
                                        text=bot_canonical_form, max_results=1
                                    )
                                )

                                for bot_message_result in bot_messages_results:
                                    if bot_message_result.text == bot_canonical_form:
                                        found_bot_message = True
                                        example += (
                                            f"  \"{bot_message_result.meta['text']}\"\n"
                                        )
                                        # Only use the first bot message for now
                                        break

                            if not found_bot_message:
                                # This is for canonical forms that do not have an associated message.
                                # Create a simple message for the bot canonical form.
                                # In a later version we could generate a message with the LLM at app initialization.
                                example += f"  # On the next line generate a bot message related to {bot_canonical_form}\n"

                        # For now, only use the first flow for each intent.
                        break
                if not found_flow_for_intent:
                    # Skip intents that do not have an associated flow.
                    continue

                example += "\n"
                examples.append(example)

            if kb:
                chunks = await kb.search_relevant_chunks(event["text"])
                relevant_chunks = "\n".join([chunk["body"] for chunk in chunks])
            else:
                relevant_chunks = ""

            prompt = self.llm_task_manager.render_task_prompt(
                task=Task.GENERATE_INTENT_STEPS_MESSAGE,
                events=events,
                context={
                    "examples": "\n\n".join(reversed(examples)),
                    "potential_user_intents": ", ".join(potential_user_intents),
                    "relevant_chunks": relevant_chunks,
                },
            )
            prompt_config = get_prompt(self.config, Task.GENERATE_INTENT_STEPS_MESSAGE)

            # We make this call with temperature 0 to have it as deterministic as possible.
            # This is important for canonical forms, but not a great choice for bot messages.

            if streaming_handler:
                # Create a new "inner" streaming handler and save the reference
                _streaming_handler = StreamingHandler()
                local_streaming_handlers[_streaming_handler.uid] = _streaming_handler

                # We buffer the content, so we can get a chance to look at the
                # first k lines.
                await _streaming_handler.enable_buffering()
                with llm_params(llm, temperature=self.config.lowest_temperature):
                    asyncio.create_task(
                        llm_call(
                            llm,
                            prompt,
                            custom_callback_handlers=[_streaming_handler],
                            stop=["\nuser ", "\nUser "],
                        )
                    )
                    result = await _streaming_handler.wait_top_k_nonempty_lines(k=2)

                    # We also mark that the message is still being generated
                    # by a streaming handler.
                    result += (
                        f'\nBot message: "<<STREAMING[{_streaming_handler.uid}]>>"'
                    )

                    # Moving forward we need to set the expected pattern to correctly
                    # parse the message.
                    # TODO: Figure out a more generic way to deal with this.
                    if prompt_config.output_parser == "verbose_v1":
                        _streaming_handler.set_pattern(
                            prefix='Bot message: "', suffix='"'
                        )
                    else:
                        _streaming_handler.set_pattern(prefix='  "', suffix='"')
            else:
                # Initialize the LLMCallInfo object
                llm_call_info_var.set(
                    LLMCallInfo(task=Task.GENERATE_INTENT_STEPS_MESSAGE.value)
                )

                generation_options: GenerationOptions = generation_options_var.get()
                additional_params = {
                    **((generation_options and generation_options.llm_params) or {}),
                    "temperature": self.config.lowest_temperature,
                }
                with llm_params(llm, **additional_params):
                    result = await llm_call(llm, prompt)

            # Parse the output using the associated parser
            result = self.llm_task_manager.parse_task_output(
                Task.GENERATE_INTENT_STEPS_MESSAGE, output=result
            )

            # TODO: Implement logic for generating more complex Colang next steps (multi-step),
            #  not just a single bot intent.

            # Get the next 2 non-empty lines, these should contain:
            # line 1 - user intent, line 2 - bot intent.
            # Afterwards we have the bot message.
            next_three_lines = get_top_k_nonempty_lines(result, k=2)
            user_intent = next_three_lines[0] if len(next_three_lines) > 0 else None
            bot_intent = next_three_lines[1] if len(next_three_lines) > 1 else None
            bot_message = None
            if bot_intent:
                pos = result.find(bot_intent)
                if pos != -1:
                    # The bot message could be multiline
                    bot_message = result[pos + len(bot_intent) :]
                    bot_message = get_multiline_response(bot_message)
                    bot_message = strip_quotes(bot_message)
                    # Quick hack for degenerated / empty bot messages
                    if bot_message and len(bot_message.strip()) == 0:
                        bot_message = None

            if user_intent:
                if user_intent.startswith("user "):
                    user_intent = user_intent[5:]
            else:
                user_intent = "unknown message"

            if bot_intent and bot_intent.startswith("bot "):
                bot_intent = bot_intent[4:]
            else:
                bot_intent = "general response"

            if not bot_message:
                bot_message = "I'm not sure what to say."

            log.info(
                "Canonical form for user intent: "
                + (user_intent if user_intent else "None")
            )
            log.info(
                "Canonical form for bot intent: "
                + (bot_intent if bot_intent else "None")
            )
            log.info(
                f"Generated bot message: " + (bot_message if bot_message else "None")
            )

            additional_info = {
                "bot_intent_event": new_event_dict("BotIntent", intent=bot_intent),
                "bot_message_event": new_event_dict("BotMessage", text=bot_message),
            }
            events = [
                new_event_dict(
                    "UserIntent", intent=user_intent, additional_info=additional_info
                )
            ]

            return ActionResult(events=events)

        else:
            prompt = self.llm_task_manager.render_task_prompt(
                task=Task.GENERAL, events=events
            )

            # Initialize the LLMCallInfo object
            llm_call_info_var.set(LLMCallInfo(task=Task.GENERAL.value))

            # We make this call with temperature 0 to have it as deterministic as possible.
            generation_options: GenerationOptions = generation_options_var.get()
            with llm_params(
                llm, **((generation_options and generation_options.llm_params) or {})
            ):
                result = await llm_call(llm, prompt)

            text = result.strip()
            if text.startswith('"'):
                text = text[1:-1]

            # In streaming mode, we also push this.
            if streaming_handler:
                await streaming_handler.push_chunk(text)

            return ActionResult(
                events=[new_event_dict("BotMessage", text=text)],
            )<|MERGE_RESOLUTION|>--- conflicted
+++ resolved
@@ -42,17 +42,13 @@
     llm_call,
     strip_quotes,
 )
-<<<<<<< HEAD
 from nemoguardrails.colang import parse_colang_file
 from nemoguardrails.colang.v2_x.lang.colang_ast import Flow, Spec, SpecOp
-from nemoguardrails.context import llm_call_info_var, streaming_handler_var
-=======
 from nemoguardrails.context import (
     generation_options_var,
     llm_call_info_var,
     streaming_handler_var,
 )
->>>>>>> d098c52b
 from nemoguardrails.embeddings.index import EmbeddingsIndex, IndexItem
 from nemoguardrails.kb.kb import KnowledgeBase
 from nemoguardrails.llm.params import llm_params
@@ -134,7 +130,9 @@
     def _extract_user_message_example(self, flow: Flow):
         """Heuristic to extract user message examples from a flow."""
         elements = [
-            item for item in flow.elements if item["_type"] != "doc_string_stmt" and item["_type"] != "stmt"
+            item
+            for item in flow.elements
+            if item["_type"] != "doc_string_stmt" and item["_type"] != "stmt"
         ]
         if len(elements) != 2:
             return
