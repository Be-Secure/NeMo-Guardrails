# meta: exclude from llm
import core
import timing
import utils

# -----------------------------------
# LLM Enabled Bot Actions
# -----------------------------------

flow bot say something like $text
  """Trigger a bot utterance similar to given text."""
  activate polling llm request response
  $variation = ..."Return a single string that is a new variation of: {$text}"
  await bot say $variation


# -----------------------------------
# LLM Utilities
# -----------------------------------

@loop("llm_response_polling")
flow polling llm request response $interval=1.0
  """Start response polling for any LLM invocation."""
  match StartGenerateUserIntentAction() as $event_ref
    or StartGenerateUserIntentAndBotAction() as $event_ref
    or StartGenerateFlowContinuationAction() as $event_ref
    or StartGenerateFlowFromNameAction() as $event_ref
    or StartGenerateValueAction() as $event_ref
    or StartGenerateFlowFromInstructionsAction() as $event_ref
  start repeating timer "llm_response_polling" $interval as $polling_timer
  match $event_ref.action.Finished()
  send $polling_timer.Stop()


# -----------------------------------
# Interaction Continuation
# -----------------------------------

flow llm continuation
  """Activate all LLM based interaction continuations."""
  activate automating intent detection
  activate generating user intent for unhandled user utterance
  activate continuation on unhandled user intent
  activate continuation on undefined flow


flow generating user intent for unhandled user utterance
  """Continue the interaction on an unexpected user utterance."""
  activate tracking bot talking state
  activate polling llm request response
  global $bot_talking_state

  await _user_said_something_unexpected as $user_said
  $event = $user_said.event

  if not $bot_talking_state != True
    # Don't invoke llm while bot is talking
    log 'flow aborted since bot is in talking state'
    abort

  log 'unexpected user utterance: "{$event.final_transcript}"'
  log 'start generating user intent...'
  $action = 'user said "{$event.final_transcript}"'
  $intent = await GenerateUserIntentAction(user_action=$action, max_example_flows=20)
  log 'generated user intent: {$intent}'

  # Generate the 'user intent' by sending out the FinishFlow event
  send FinishFlow(flow_id=$intent, info="llm", priority=True)

  # We need to log the user action
  send UserActionLog(flow_id="user said", parameter=$event.final_transcript, intent_flow_id=$intent)
  # And we also need to log the generated user intent if not done by another mechanism
  when UserIntentLog(flow_id=$intent)
    return
  or when UnhandledEvent(event="FinishFlow", flow_id=$intent)
    send UserIntentLog(flow_id=$intent, parameter=None)


flow continuation on unhandled user utterance
  """Continue the interaction on an unexpected user utterance.
  This invokes the llm only once compared to activating flow 'generating user intent for unhandled user utterance'
  and flow 'continuation on unhandled user intent'"""
  priority 0.1 # Set a lower priority to allow other flows to wait for 'unhandled user intent'
  activate tracking bot talking state
  global $bot_talking_state

  await _user_said_something_unexpected as $user_said
  $event = $user_said.event
  log 'unexpected user utterance: "{$event.final_transcript}"'

  if not $bot_talking_state != True
    # Don't invoke llm while bot is talking
    log 'flow aborted since bot is in talking state'
    abort

  log 'start generating user intent and bot intent/action...'
  $action = 'user said "{$event.final_transcript}"'
  #await GenerateUserIntentAction(user_action=$action, max_example_flows=20) as $action_ref
  #$user_intent = $action_ref.return_value
  await GenerateUserIntentAndBotAction(user_action=$action, max_example_flows=20) as $action_ref
  $user_intent = $action_ref.return_value["user_intent"]
  $bot_intent = $action_ref.return_value["bot_intent"]
  $bot_action = $action_ref.return_value["bot_action"]
  log "generated user intent: `{$user_intent}`"
  log "generated bot intent: `{$bot_intent}`"
  log "generated bot action: `{$bot_action}`"

  # Generate `user intent` by sending out the FinishFlow event
  send FinishFlow(flow_id=$user_intent, info="llm", priority=True)

  # We need to log the user action
  send UserActionLog(flow_id="user said", parameter=$event.final_transcript, intent_flow_id=$user_intent)
  # And we also need to log the generated user intent if not done by another mechanism
  when UserIntentLog(flow_id=$user_intent)
    return
  or when UnhandledEvent(event="FinishFlow", flow_id=$user_intent)
    send UserIntentLog(flow_id=$user_intent, parameter=None)

    # If the user intent was not handled
    log "unhandled user intent: `{$user_intent}`"
    log "continue with generated bot intent/action..."

    # Create and start new flow or an existing on with same name as bot intent
    $flow_exists = False
    if $bot_intent is None
      $bot_intent = "bot reacts accordingly"
    else
      $flow_exists = await CheckValidFlowExistsAction(flow_id=$bot_intent)

    if $flow_exists == False and $bot_action is not None
      $flow_info = await CreateFlowAction(name=$bot_intent, body=$bot_action, decorators='@meta(bot_intent="{$bot_intent}")\n')
      $flows = await AddFlowsAction(config=$flow_info.body)
      if len($flows) == 0
        log "Failed parsing generated bot action flow: `{$flow_info.name}`"
        return
<<<<<<< HEAD

    log "start bot action flow: `{$flow_info.name}`"
    await await_flow_by_name $flow_info.name
    await RemoveFlowsAction(flow_ids=[$flow_info.name])
    log "bot action flow finished: `{$flow_info.name}`"
=======
    await await_flow_by_name $flow_info.name
    await RemoveFlowsAction(flow_ids=[$flow_info.name])
>>>>>>> 466da043


flow unhandled user intent -> $intent
  match UnhandledEvent(event="FinishFlow", flow_id=regex("^user "), loop_ids={$self.loop_id}) as $event
  $intent = $event.flow_id


flow continuation on unhandled user intent
  """Generate and start new flow to continue the interaction for an unhandled user intent."""
  await unhandled user intent
  log "unhandled user intent: `{$user_intent}`"

  $flow_name = await llm generate interaction continuation flow

  if $flow_name
    log "start bot action flow: `{$flow_name}`"
    await await_flow_by_name $flow_name
    await RemoveFlowsAction(flow_ids=[$flow_name])
    log "bot action flow finished: `{$flow_name}`"


flow continuation on undefined flow
  """Generate and start a new flow to continue the interaction for the start of an undefined flow."""
  activate polling llm request response
  match UnhandledEvent(event="StartFlow") as $event
  log 'unhandled start of flow: `{$event.flow_id}`'

  # We explicitly set this here so this can start again recursively if needed.
  start_new_flow_instance:

  if search('^user ',$event.flow_id)
    # We have an undefined user intent, so we just fake it to be started by this fallback flow
    log 'unhandled user intent flow: `{$event.flow_id}`'

    send FlowStarted(flow_id=$event.flow_id, flow_instance_uid=$event.flow_instance_uid)
    # Once this fallback flow receives the user intent it will finish and therefore also trigger the original matcher
    match FlowFinished(flow_id=$event.flow_id)

  else
    # We have an undefined bot intent, let's generate a new flow for it
    log 'unhandled bot intent flow: `{$event.flow_id}`'

    # Generate a flow and add it to the runtime
    $flow_source = await GenerateFlowFromNameAction(name=$event.flow_id)
    await AddFlowsAction(config=$flow_source)

    # Start and wait for it to finish
    log "start flow: `{$event.flow_id}`"
    await await_flow_by_name $event.flow_id
    await RemoveFlowsAction(flow_ids=[$event.flow_id])
    log "flow finished: `{$event.flow_id}`"


flow llm generate interaction continuation flow -> $flow_name
  """Generate a flow that continues the current interaction."""
  activate polling llm request response
  # Generate continuation based current interaction history

  log 'start generating flow continuation...'
  $flow_info = await GenerateFlowContinuationAction(temperature=0.1)
  log "generated flow continuation: `{$flow_info}`"
  $exists = await CheckValidFlowExistsAction(flow_id=$flow_info.name)

  if $exists == False
    $flows = await AddFlowsAction(config=$flow_info.body)
    if len($flows) == 0
      print "Parsing failed for LLM generated flow: `{$flow_info.name}`"
      return None
    log "flow definition added: `{$flow_info.name}`"
  else
    log "flow definition found: `{$flow_info.name}`"

  $flow_name = $flow_info.name
  return $flow_name


flow llm continue interaction
  """Generate and continue with a suitable interaction."""
  $flow_name = await llm generate interaction continuation flow

  if $flow_name
    log "start flow: `{$flow_name}`"
    await await_flow_by_name $flow_name
    await RemoveFlowsAction(flow_ids=[$flow_name])
    log "flow finished: `{$flow_name}`"

# -----------------------------------
# Interaction History Logging
# -----------------------------------
flow automating intent detection
  """Activate all automated user and bot intent flows logging based on flow naming."""
  activate marking user intent flows
  activate marking bot intent flows
  activate logging marked user intent flows
  activate logging marked bot intent flows


@loop(id="intent_log")
flow marking user intent flows
  """Marking user intent flows using only naming convention."""
  match FlowStarted(flow_id=regex("^user (?!said$|saying|started)")) as $event
  $info = flows_info($event.flow.uid)
  if "user_intent" not in $info.meta_tags and "user_action" not in $info.meta_tags
    ($event.flow.context.update({"_user_intent": $event.flow.flow_id}))


@loop(id="intent_log")
flow logging marked user intent flows
  """Generate user intent logging for marked flows that finish by themselves."""
  $pattern = "^user (?!said$|saying|started)"
  match FlowFinished(flow_id=regex($pattern)) as $event
  $info = flows_info($event.flow.uid)
  if $event.source_flow_instance_uid == $event.flow_instance_uid and "_user_intent" in $event.flow.context and "user_intent" not in $info.meta_tags and "user_action" not in $info.meta_tags
    $intent = $event.flow.context["_user_intent"]
    send UserIntentLog(flow_id=$intent, parameter=None)


@loop(id="intent_log")
flow marking bot intent flows
  """Marking bot intent flows using only naming convention."""
  match FlowStarted(flow_id=regex("^bot (?!say$|said|inform$|informed|ask$|asked|express$|expressed|respond$|responded|clarify$|clarified|suggest$|suggested|gesture$|gestured|started)")) as $event
  $info = flows_info($event.flow.uid)
  if "bot_intent" not in $info.meta_tags and "bot_action" not in $info.meta_tags
    ($event.flow.context.update({"_bot_intent": $event.flow.flow_id}))


@loop(id="intent_log")
flow logging marked bot intent flows
  """Generate user intent logging for marked flows that finish by themselves."""
  match FlowFinished(flow_id=regex("^bot (?!say$|said|inform$|informed|ask$|asked|express$|expressed|respond$|responded|clarify$|clarified|suggest$|suggested|gesture$|gestured|started)")) as $event
  $info = flows_info($event.flow.uid)
  if $event.source_flow_instance_uid == $event.flow_instance_uid and "_bot_intent" in $event.flow.context and "user_intent" not in $info.meta_tags and "user_action" not in $info.meta_tags
    $intent = $event.flow.context["_bot_intent"]
    send BotIntentLog(flow_id=$intent, parameter=None)


# ----------------------------------
# State Tracking Flows
# -----------------------------------

@loop("state_tracking")
flow tracking unhandled user intent state
  """Track most recent unhandled user intent state in global variable $user_intent_state."""
  global $user_intent_state
  when unhandled user intent as $flow
    $unhandled_user_intent_state = $flow.flow_name
  or when FlowFinished(flow_id=regex("^user ")) as $event
    $unhandled_user_intent_state = None


# ----------------------------------
# Experimental flows (undocumented)
# ----------------------------------

flow execute llm instruction $instructions
  """This will create a new flow based on the provided instructions and start it."""
  activate polling llm request response
  $flow_info = await GenerateFlowFromInstructionsAction(instructions=$instructions)

  await AddFlowsAction(config=$flow_info.body)

  $new_flow_instance_uid = "($flow_info.name){uid()}"
  send StartFlow(flow_id=$flow_info.name, flow_instance_uid=$new_flow_instance_uid)
  match FlowStarted(flow_id=$flow_info.name, flow_instance_uid=$new_flow_instance_uid) as $event_ref
  match $event_ref.flow.Finished()
  await RemoveFlowsAction(flow_ids=[$flow_info.name])


@meta(user_intent=True)
flow user requested a task
  user said "do something"
    or user said "can you do something"
    or user said "please do"


flow custom instructions
  user requested a task
  $instructions = await GetLastUserMessageAction()
  execute llm instruction $instructions<|MERGE_RESOLUTION|>--- conflicted
+++ resolved
@@ -133,16 +133,11 @@
       if len($flows) == 0
         log "Failed parsing generated bot action flow: `{$flow_info.name}`"
         return
-<<<<<<< HEAD
 
     log "start bot action flow: `{$flow_info.name}`"
     await await_flow_by_name $flow_info.name
     await RemoveFlowsAction(flow_ids=[$flow_info.name])
     log "bot action flow finished: `{$flow_info.name}`"
-=======
-    await await_flow_by_name $flow_info.name
-    await RemoveFlowsAction(flow_ids=[$flow_info.name])
->>>>>>> 466da043
 
 
 flow unhandled user intent -> $intent
