--- conflicted
+++ resolved
@@ -116,7 +116,6 @@
     orwhen UtteranceUserAction.Finished() or UtteranceBotAction.Finished()
       send $timer_ref.Stop()
 
-<<<<<<< HEAD
 @meta(user_action=True)
 flow user gestured $gesture -> $final_gesture
   match GestureUserAction.Finished(gesture=$gesture) as $event
@@ -127,9 +126,7 @@
   match PresenceUserAction.Finished() as $event
   $user_id = $event.user_id
 
-=======
 @meta(user_intent=True)
->>>>>>> fa63bfdb
 flow user interrupted bot talking $sentence_length=15
   """Triggers when the user talked while bot is speaking."""
   global $bot_talking_state
