# SPDX-FileCopyrightText: Copyright (c) 2023 NVIDIA CORPORATION & AFFILIATES. All rights reserved.
# SPDX-License-Identifier: Apache-2.0
#
# Licensed under the Apache License, Version 2.0 (the "License");
# you may not use this file except in compliance with the License.
# You may obtain a copy of the License at
#
# http://www.apache.org/licenses/LICENSE-2.0
#
# Unless required by applicable law or agreed to in writing, software
# distributed under the License is distributed on an "AS IS" BASIS,
# WITHOUT WARRANTIES OR CONDITIONS OF ANY KIND, either express or implied.
# See the License for the specific language governing permissions and
# limitations under the License.

import uuid
<<<<<<< HEAD
from typing import Any, Dict, List

from nemoguardrails.colang.v2_x.lang.colang_ast import Decorator, Flow
from nemoguardrails.colang.v2_x.runtime.flows import ColangSyntaxError, FlowConfig
=======
>>>>>>> 6c4fc875


class AttributeDict(dict):
    """Simple utility to allow accessing dict members as attributes."""

    def __getattr__(self, attr):
        val = self.get(attr, None)
        if isinstance(val, dict):
            return AttributeDict(val)
        elif isinstance(val, list) and len(val) > 0 and isinstance(val[0], dict):
            return [AttributeDict(x) for x in val]
        else:
            return val

    def __setattr__(self, attr, value):
        self[attr] = value


def new_readable_uid(name: str) -> str:
    """Creates a new uuid with a human readable prefix."""
    return f"({name}){str(uuid.uuid4())}"


def new_var_uid() -> str:
    """Creates a new uuid that is compatible with variable names."""
<<<<<<< HEAD
    return str(uuid.uuid4()).replace("-", "_")


def convert_decorator_list_to_dictionary(
    decorators: List[Decorator],
) -> Dict[str, Dict[str, Any]]:
    """Convert list of decorators to a dictionary merging the parameters of decorators with same name."""
    decorator_dict: Dict[str, Dict[str, Any]] = {}
    for decorator in decorators:
        item = decorator_dict.get(decorator.name, None)
        if item:
            item.update(decorator.parameters)
        else:
            decorator_dict[decorator.name] = decorator.parameters
    return decorator_dict


def create_flow_configs_from_flow_list(flows: List[Flow]) -> Dict[str, FlowConfig]:
    """Create a flow config dictionary and resolves flow overriding."""
    flow_configs: Dict[str, FlowConfig] = {}
    override_flows: Dict[str, FlowConfig] = {}

    # Create two dictionaries with normal and override flows
    for flow in flows:
        assert isinstance(flow, Flow)

        config = FlowConfig(
            id=flow.name,
            elements=flow.elements,
            decorators=convert_decorator_list_to_dictionary(flow.decorators),
            parameters=flow.parameters,
            return_members=flow.return_members,
            source_code=flow.source_code,
        )

        if config.is_override:
            if flow.name in override_flows:
                raise ColangSyntaxError(
                    f"Multiple override flows with name '{flow.name}' detected! There can only be one!"
                )
            override_flows[flow.name] = config
        elif flow.name in flow_configs:
            raise ColangSyntaxError(
                f"Multiple non-overriding flows with name '{flow.name}' detected! There can only be one!"
            )
        else:
            flow_configs[flow.name] = config

    # Override normal flows
    for override_flow in override_flows.values():
        if override_flow.id not in flow_configs:
            raise ColangSyntaxError(
                f"Override flow with name '{override_flow.id}' does not override any flow with that name!"
            )
        flow_configs[override_flow.id] = override_flow

    return flow_configs
=======
    return str(uuid.uuid4()).replace("-", "_")
>>>>>>> 6c4fc875
<|MERGE_RESOLUTION|>--- conflicted
+++ resolved
@@ -14,13 +14,6 @@
 # limitations under the License.
 
 import uuid
-<<<<<<< HEAD
-from typing import Any, Dict, List
-
-from nemoguardrails.colang.v2_x.lang.colang_ast import Decorator, Flow
-from nemoguardrails.colang.v2_x.runtime.flows import ColangSyntaxError, FlowConfig
-=======
->>>>>>> 6c4fc875
 
 
 class AttributeDict(dict):
@@ -46,64 +39,4 @@
 
 def new_var_uid() -> str:
     """Creates a new uuid that is compatible with variable names."""
-<<<<<<< HEAD
-    return str(uuid.uuid4()).replace("-", "_")
-
-
-def convert_decorator_list_to_dictionary(
-    decorators: List[Decorator],
-) -> Dict[str, Dict[str, Any]]:
-    """Convert list of decorators to a dictionary merging the parameters of decorators with same name."""
-    decorator_dict: Dict[str, Dict[str, Any]] = {}
-    for decorator in decorators:
-        item = decorator_dict.get(decorator.name, None)
-        if item:
-            item.update(decorator.parameters)
-        else:
-            decorator_dict[decorator.name] = decorator.parameters
-    return decorator_dict
-
-
-def create_flow_configs_from_flow_list(flows: List[Flow]) -> Dict[str, FlowConfig]:
-    """Create a flow config dictionary and resolves flow overriding."""
-    flow_configs: Dict[str, FlowConfig] = {}
-    override_flows: Dict[str, FlowConfig] = {}
-
-    # Create two dictionaries with normal and override flows
-    for flow in flows:
-        assert isinstance(flow, Flow)
-
-        config = FlowConfig(
-            id=flow.name,
-            elements=flow.elements,
-            decorators=convert_decorator_list_to_dictionary(flow.decorators),
-            parameters=flow.parameters,
-            return_members=flow.return_members,
-            source_code=flow.source_code,
-        )
-
-        if config.is_override:
-            if flow.name in override_flows:
-                raise ColangSyntaxError(
-                    f"Multiple override flows with name '{flow.name}' detected! There can only be one!"
-                )
-            override_flows[flow.name] = config
-        elif flow.name in flow_configs:
-            raise ColangSyntaxError(
-                f"Multiple non-overriding flows with name '{flow.name}' detected! There can only be one!"
-            )
-        else:
-            flow_configs[flow.name] = config
-
-    # Override normal flows
-    for override_flow in override_flows.values():
-        if override_flow.id not in flow_configs:
-            raise ColangSyntaxError(
-                f"Override flow with name '{override_flow.id}' does not override any flow with that name!"
-            )
-        flow_configs[override_flow.id] = override_flow
-
-    return flow_configs
-=======
-    return str(uuid.uuid4()).replace("-", "_")
->>>>>>> 6c4fc875
+    return str(uuid.uuid4()).replace("-", "_")