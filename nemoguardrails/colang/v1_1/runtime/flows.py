--- conflicted
+++ resolved
@@ -22,12 +22,6 @@
 from collections import deque
 from dataclasses import dataclass, field
 from enum import Enum
-<<<<<<< HEAD
-from functools import partial
-from typing import Any, Callable, Deque, Dict, List, Optional, Set, Union
-
-from nemoguardrails.colang.v1_1.lang.colang_ast import Element, Spec, SpecOp
-=======
 from typing import Any, Callable, Deque, Dict, List, Optional, Set, Union
 
 from dataclasses_json import dataclass_json
@@ -38,7 +32,6 @@
     Spec,
     SpecOp,
 )
->>>>>>> 0d3ab2fa
 from nemoguardrails.colang.v1_1.runtime.eval import eval_expression
 from nemoguardrails.colang.v1_1.runtime.utils import create_readable_uuid
 from nemoguardrails.utils import new_event_dict, new_uid
@@ -645,14 +638,11 @@
         ),
     )
 
-<<<<<<< HEAD
-=======
     for idx, param in enumerate(flow_config.parameters):
         flow_state.context.update(
             {param.name: f"${idx}", f"${idx}": param.default_value_expr}
         )
 
->>>>>>> 0d3ab2fa
     return flow_state
 
 
@@ -757,11 +747,7 @@
                         parent_flow = state.flow_states[parent_flow_uid]
                         flow_state.parent_uid = parent_flow_uid
                         flow_state.loop_id = parent_flow.loop_id
-<<<<<<< HEAD
-                        flow_state.context = event.arguments
-=======
                         flow_state.context.update(event.arguments)
->>>>>>> 0d3ab2fa
                         parent_flow.child_flow_uids.append(flow_state.uid)
                     # Initialize new flow instance of flow
                     _add_new_flow_instance(
